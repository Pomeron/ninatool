from ninatool.internal.structures import Nlosc
from ninatool.circuits.base_circuits import snail
from ninatool.gui.mainwindow import ninaGUI
from ninatool.internal.tools import unitsConverter
import matplotlib.pyplot as plt
import numpy as np

<<<<<<< HEAD
cmap = plt.get_cmap('tab10')

plt.style.use('paper_1col')

spa = Nlosc(nlind = snail(a = 1, stray_inductance=True, order = 5), name = 'SPA')
spa.nlind.Ls = 100
spa.nlind.J2.ic = 0.2
spa.C = 10000
spa.nlind.interpolate_results(np.linspace(0.45,0.5,101) * 2 * np.pi)
#%%
plt.plot(spa.nlind.flux/2/np.pi,spa.gn[0])
plt.plot(spa.nlind.flux/2/np.pi, spa.gn[2])
 #%%
ninaGUI(spa)
#%%

unitsHandler = unitsConverter()
unitsHandler.current_units = 6e-9

f = spa.omega * unitsHandler.frequency_units
g3 = spa.gn[0] * unitsHandler.frequency_units
g4 = spa.gn[1] * unitsHandler.frequency_units
flux = spa.nlind.flux

fig, ax = plt.subplots(1,3, figsize = (5.5,2), sharex = True)

ax[0].plot(flux/2/np.pi,f/1e9, color = cmap(0))
ax[1].plot(flux/2/np.pi,g3/1e6, color = cmap(1))
ax[2].plot(flux/2/np.pi,g4/1e6, color = cmap(2))

ax[0].set_xlabel(r'$\bar{\varphi}_\mathrm{e}/2\pi$', fontsize = 14)
ax[1].set_xlabel(r'$\bar{\varphi}_\mathrm{e}/2\pi$', fontsize = 14)
ax[2].set_xlabel(r'$\bar{\varphi}_\mathrm{e}/2\pi$', fontsize = 14)

ax[0].set_ylabel(r'$\omega/2\pi$ (GHz)', labelpad = 2, fontsize = 14)
ax[1].set_ylabel(r'$g_3/2\pi$ (MHz)', labelpad = 2, fontsize = 14)
ax[2].set_ylabel(r'$g_4/2\pi$ (MHz)', labelpad = 2, fontsize = 14)

ax[0].set_xlim(-1,1)
ax[0].set_ylim(4.2,5.4)
ax[1].set_ylim(-120,120)
ax[2].set_ylim(-60,30)

ax[0].set_yticks([4.2,4.8,5.4])
ax[1].set_yticks([-120,-60,0,60,120])
ax[2].set_yticks([-60,-30,0,30])

plt.tight_layout()



=======
spa = Nlosc(nlind = snail(order = 5, stray_inductance = True), name = 'SPA')
ninaGUI(spa)
>>>>>>> 737a627c
<|MERGE_RESOLUTION|>--- conflicted
+++ resolved
@@ -1,63 +1,58 @@
-from ninatool.internal.structures import Nlosc
-from ninatool.circuits.base_circuits import snail
-from ninatool.gui.mainwindow import ninaGUI
-from ninatool.internal.tools import unitsConverter
-import matplotlib.pyplot as plt
-import numpy as np
-
-<<<<<<< HEAD
-cmap = plt.get_cmap('tab10')
-
-plt.style.use('paper_1col')
-
-spa = Nlosc(nlind = snail(a = 1, stray_inductance=True, order = 5), name = 'SPA')
-spa.nlind.Ls = 100
-spa.nlind.J2.ic = 0.2
-spa.C = 10000
-spa.nlind.interpolate_results(np.linspace(0.45,0.5,101) * 2 * np.pi)
-#%%
-plt.plot(spa.nlind.flux/2/np.pi,spa.gn[0])
-plt.plot(spa.nlind.flux/2/np.pi, spa.gn[2])
- #%%
-ninaGUI(spa)
-#%%
-
-unitsHandler = unitsConverter()
-unitsHandler.current_units = 6e-9
-
-f = spa.omega * unitsHandler.frequency_units
-g3 = spa.gn[0] * unitsHandler.frequency_units
-g4 = spa.gn[1] * unitsHandler.frequency_units
-flux = spa.nlind.flux
-
-fig, ax = plt.subplots(1,3, figsize = (5.5,2), sharex = True)
-
-ax[0].plot(flux/2/np.pi,f/1e9, color = cmap(0))
-ax[1].plot(flux/2/np.pi,g3/1e6, color = cmap(1))
-ax[2].plot(flux/2/np.pi,g4/1e6, color = cmap(2))
-
-ax[0].set_xlabel(r'$\bar{\varphi}_\mathrm{e}/2\pi$', fontsize = 14)
-ax[1].set_xlabel(r'$\bar{\varphi}_\mathrm{e}/2\pi$', fontsize = 14)
-ax[2].set_xlabel(r'$\bar{\varphi}_\mathrm{e}/2\pi$', fontsize = 14)
-
-ax[0].set_ylabel(r'$\omega/2\pi$ (GHz)', labelpad = 2, fontsize = 14)
-ax[1].set_ylabel(r'$g_3/2\pi$ (MHz)', labelpad = 2, fontsize = 14)
-ax[2].set_ylabel(r'$g_4/2\pi$ (MHz)', labelpad = 2, fontsize = 14)
-
-ax[0].set_xlim(-1,1)
-ax[0].set_ylim(4.2,5.4)
-ax[1].set_ylim(-120,120)
-ax[2].set_ylim(-60,30)
-
-ax[0].set_yticks([4.2,4.8,5.4])
-ax[1].set_yticks([-120,-60,0,60,120])
-ax[2].set_yticks([-60,-30,0,30])
-
-plt.tight_layout()
-
-
-
-=======
-spa = Nlosc(nlind = snail(order = 5, stray_inductance = True), name = 'SPA')
-ninaGUI(spa)
->>>>>>> 737a627c
+from ninatool.internal.structures import Nlosc
+from ninatool.circuits.base_circuits import snail
+from ninatool.gui.mainwindow import ninaGUI
+from ninatool.internal.tools import unitsConverter
+import matplotlib.pyplot as plt
+import numpy as np
+
+cmap = plt.get_cmap('tab10')
+
+plt.style.use('paper_1col')
+
+spa = Nlosc(nlind = snail(a = 1, stray_inductance=True, order = 5), name = 'SPA')
+spa.nlind.Ls = 100
+spa.nlind.J2.ic = 0.2
+spa.C = 10000
+spa.nlind.interpolate_results(np.linspace(0.45,0.5,101) * 2 * np.pi)
+#%%
+plt.plot(spa.nlind.flux/2/np.pi,spa.gn[0])
+plt.plot(spa.nlind.flux/2/np.pi, spa.gn[2])
+ #%%
+ninaGUI(spa)
+#%%
+
+unitsHandler = unitsConverter()
+unitsHandler.current_units = 6e-9
+
+f = spa.omega * unitsHandler.frequency_units
+g3 = spa.gn[0] * unitsHandler.frequency_units
+g4 = spa.gn[1] * unitsHandler.frequency_units
+flux = spa.nlind.flux
+
+fig, ax = plt.subplots(1,3, figsize = (5.5,2), sharex = True)
+
+ax[0].plot(flux/2/np.pi,f/1e9, color = cmap(0))
+ax[1].plot(flux/2/np.pi,g3/1e6, color = cmap(1))
+ax[2].plot(flux/2/np.pi,g4/1e6, color = cmap(2))
+
+ax[0].set_xlabel(r'$\bar{\varphi}_\mathrm{e}/2\pi$', fontsize = 14)
+ax[1].set_xlabel(r'$\bar{\varphi}_\mathrm{e}/2\pi$', fontsize = 14)
+ax[2].set_xlabel(r'$\bar{\varphi}_\mathrm{e}/2\pi$', fontsize = 14)
+
+ax[0].set_ylabel(r'$\omega/2\pi$ (GHz)', labelpad = 2, fontsize = 14)
+ax[1].set_ylabel(r'$g_3/2\pi$ (MHz)', labelpad = 2, fontsize = 14)
+ax[2].set_ylabel(r'$g_4/2\pi$ (MHz)', labelpad = 2, fontsize = 14)
+
+ax[0].set_xlim(-1,1)
+ax[0].set_ylim(4.2,5.4)
+ax[1].set_ylim(-120,120)
+ax[2].set_ylim(-60,30)
+
+ax[0].set_yticks([4.2,4.8,5.4])
+ax[1].set_yticks([-120,-60,0,60,120])
+ax[2].set_yticks([-60,-30,0,30])
+
+plt.tight_layout()
+
+spa = Nlosc(nlind = snail(order = 5, stray_inductance = True), name = 'SPA')
+ninaGUI(spa)